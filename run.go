--- conflicted
+++ resolved
@@ -152,12 +152,6 @@
 
 func getMatrix(window *glfw.Window, interactor Interactor, mesh *Mesh) fauxgl.Matrix {
 	matrix := mesh.Transform
-<<<<<<< HEAD
 	matrix = interactor.Matrix(window).Mul(matrix)
-=======
-	matrix = interactor.Matrix().Mul(matrix)
-	matrix = matrix.LookAt(fauxgl.V(0, -3, 0), fauxgl.V(0, 0, 0), fauxgl.V(0, 0, 1))
-	matrix = matrix.Perspective(50, aspect, 0.1, 100)
->>>>>>> 90fd01a1
 	return matrix
 }